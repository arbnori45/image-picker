// Copyright © 2018 INLOOPX. All rights reserved.

import Foundation
import Photos

open class ImagePickerController: UIViewController {
    /// Use this object to configure layout of action, camera and asset items.
    public var layoutConfiguration = LayoutConfiguration.default
    
    /// Use this to register a cell classes or nibs for each item types
    public lazy var cellRegistrator = CellRegistrator()
    
    /// Use these settings to configure how the capturing should behave
    public var captureSettings = CaptureSettings.default
    
    /// Get informed about user interaction and changes
    public weak var delegate: ImagePickerControllerDelegate?
    
    /// Provide additional data when requested by Image Picker
    public weak var dataSource: ImagePickerControllerDataSource?
    
    /// Access all currently selected images
    public var selectedAssets: [PHAsset] {
        let selectedIndexPaths = collectionView.indexPathsForSelectedItems ?? []
        let selectedAssets = selectedIndexPaths.compactMap { indexPath in
            return asset(at: indexPath.row)
        }
        return selectedAssets
    }
    
    /// Fetch result of assets that will be used for picking.
    /// If you leave this nil or return nil from the block, assets from recently
    /// added smart album will be used.
    public var assetsFetchResultBlock: (() -> PHFetchResult<PHAsset>?)?

    /// A collection view that is used for displaying content.
    public var collectionView: UICollectionView! {
        return imagePickerView.collectionView
    }
    
    private var collectionViewCoordinator: CollectionViewUpdatesCoordinator!
    private var imagePickerView: ImagePickerView! {
        return view as! ImagePickerView
    }
    
    /// View is used when there is a need for an overlay view over whole image picker
    /// view hierarchy. For example when there is no permissions to photo library.
    private var overlayView: UIView?
    
    private var collectionViewDataSource = ImagePickerDataSource(assetsModel: ImagePickerAssetModel())
    private var collectionViewDelegate = ImagePickerDelegate()
    
    var captureSession: CaptureSession?
    
    deinit {
        PHPhotoLibrary.shared().unregisterChangeObserver(self)
        captureSession?.suspend()
        log("deinit: \(String(describing: self))")
    }
    
    /// Programatically select asset.
    public func selectAsset(at index: Int, animated: Bool, scrollPosition: UICollectionViewScrollPosition) {
        let path = IndexPath(item: index, section: layoutConfiguration.sectionIndexForAssets)
        collectionView.selectItem(at: path, animated: animated, scrollPosition: scrollPosition)
    }
    
    /// Programatically deselect asset.
    public func deselectAsset(at index: Int, animated: Bool) {
        let path = IndexPath(item: index, section: layoutConfiguration.sectionIndexForAssets)
        collectionView.deselectItem(at: path, animated: animated)
    }
    
    /// Programatically deselect all selected assets.
    public func deselectAllAssets(animated: Bool) {
        for selectedPath in collectionView.indexPathsForSelectedItems ?? [] {
            collectionView.deselectItem(at: selectedPath, animated: animated)
        }
    }
    
    /// Returns an array of assets at index set. An exception will be thrown if it fails
    public func assets(at indexes: IndexSet) -> [PHAsset] {
        guard let fetchResult = collectionViewDataSource.assetsModel.fetchResult else {
            fatalError("Accessing assets at indexes \(indexes) failed")
        }
        return fetchResult.objects(at: indexes)
    }
    
    /// Returns an asset at index. If there is no asset at the index, an exception will be thrown.
    public func asset(at index: Int) -> PHAsset {
        guard let fetchResult = collectionViewDataSource.assetsModel.fetchResult else {
            fatalError("Accessing asset at index \(index) failed")
        }
        return fetchResult.object(at: index)
    }

    /// Global appearance proxy object. Use this object to set appearance
    /// for all instances of Image Picker. If you wish to set an appearance
    /// on instances use corresponding instance method.
    public static func appearance() -> Appearance {
        return classAppearanceProxy
    }
    
    /// Instance appearance proxy object. Use this object to set appearance
    /// for this particular instance of Image Picker. This has precedence over
    /// global appearance.
    public func appearance() -> Appearance {
        if instanceAppearanceProxy == nil {
            instanceAppearanceProxy = Appearance()
        }
        return instanceAppearanceProxy!
    }
    
<<<<<<< HEAD
    ///
    /// A collection view that is used for displaying content.
    ///
    public var collectionView: UICollectionView! {
        return imagePickerView.collectionView
    }
    
    // MARK: - Private Methods
    private var collectionViewCoordinator: CollectionViewUpdatesCoordinator!
    private var imagePickerView: ImagePickerView! {
        return view as! ImagePickerView
    }
    
    private var collectionViewDataSource = ImagePickerDataSource(assetsModel: ImagePickerAssetCacheItem())
    private var collectionViewDelegate = ImagePickerDelegate()
    
    var captureSession: CaptureSession?
    
=======
>>>>>>> 6feda839
    private func updateItemSize() {
        guard let layout = self.collectionViewDelegate.layout else { return }
        
        let itemsInRow = layoutConfiguration.numberOfAssetItemsInRow
        let scrollDirection = layoutConfiguration.scrollDirection
        let cellSize = layout.sizeForItem(numberOfItemsInRow: itemsInRow, preferredWidthOrHeight: nil, collectionView: collectionView, scrollDirection: scrollDirection)
        let scale = UIScreen.main.scale
        let thumbnailSize = CGSize(width: cellSize.width * scale, height: cellSize.height * scale)
        self.collectionViewDataSource.assetsModel.thumbnailSize = thumbnailSize
        
        //TODO: we need to purge all image asset caches if item size changed
    }
    
    private func updateContentInset() {
        if #available(iOS 11.0, *) {
            collectionView.contentInset.left = view.safeAreaInsets.left
            collectionView.contentInset.right = view.safeAreaInsets.right
        }
    }
    
    /// Reload collection view layout/data based on authorization status of photo library
    private func reloadData(basedOnAuthorizationStatus status: PHAuthorizationStatus) {
        switch status {
        case .authorized:
            collectionViewDataSource.assetsModel.fetchResult = assetsFetchResultBlock?()
            collectionViewDataSource.layoutModel = LayoutModel(configuration: layoutConfiguration, assets: collectionViewDataSource.assetsModel.fetchResult.count)
            collectionView.reloadData()
        case .restricted, .denied:
            guard let view = overlayView ?? dataSource?.imagePicker(controller: self, viewForAuthorizationStatus: status),
                view.superview != collectionView else { return }
            collectionView.backgroundView = view
            overlayView = view
        case .notDetermined:
            PHPhotoLibrary.requestAuthorization { status in
                DispatchQueue.main.async {
                    self.reloadData(basedOnAuthorizationStatus: status)
                }
            }
        }
    }
    
    /// Reload camera cell based on authorization status of camera input device (video)
    private func reloadCameraCell(basedOnAuthorizationStatus status: AVAuthorizationStatus) {
        guard let cameraCell = collectionView.cameraCell(layout: layoutConfiguration) else { return }
        cameraCell.authorizationStatus = status
    }
    
    /// Appearance object for global instances
    static let classAppearanceProxy = Appearance()
    
    /// Appearance object for an instance
    var instanceAppearanceProxy: Appearance?
    
    // MARK: - View Lifecycle
    open override func loadView() {
        let nib = UINib(nibName: "ImagePickerView", bundle: Bundle(for: ImagePickerView.self))
        view = nib.instantiate(withOwner: nil, options: nil)[0] as! ImagePickerView
    }
    
    open override func viewDidLoad() {
        super.viewDidLoad()
        applyAppearance()
        createAnimator()
        configureCollectionViewFlowLayout()
        configureCollectionView()
        configureGestureRecognizer()
        setupDelegates()
        configureCaptureSessionIfNeeded()
    }

    private var isFirstAppear = true
    open override func viewWillAppear(_ animated: Bool) {
        super.viewWillAppear(animated)
        updateItemSize()
    }

    open override func viewDidAppear(_ animated: Bool) {
        super.viewDidAppear(animated)
        guard isFirstAppear else { return }
        isFirstAppear = false
        configureCameraRelatedItems()
    }

    open override func viewWillLayoutSubviews() {
        super.viewWillLayoutSubviews()
        updateContentInset()
        collectionView.collectionViewLayout.invalidateLayout()
    }
    
    // This will make sure that collection view layout is reloaded when interface rotates/changes
    open override func viewWillTransition(to size: CGSize, with coordinator: UIViewControllerTransitionCoordinator) {
        super.viewWillTransition(to: size, with: coordinator)
        
        // Update capture session with new interface orientation
        captureSession?.updateVideoOrientation(new: UIApplication.shared.statusBarOrientation.captureVideoOrientation)

        coordinator.animate(alongsideTransition: { _ in
            self.updateContentInset()
        }, completion: { _ in
            self.updateItemSize()
        })
    }
    
    @objc private func tapGestureRecognized(sender: UIGestureRecognizer) {
        guard sender.state == .ended else { return }
        guard let cameraCell = collectionView.cameraCell(layout: layoutConfiguration) else { return }
        
        let point = sender.location(in: cameraCell)
        if cameraCell.touchIsCaptureEffective(point: point) {
            takePicture()
        }
    }
}

// MARK: - Controller setup
private extension ImagePickerController {
    func applyAppearance() {
        let appearance = instanceAppearanceProxy ?? ImagePickerController.classAppearanceProxy
        collectionView.backgroundColor = appearance.backgroundColor
    }

    func createAnimator() {
        collectionViewCoordinator = CollectionViewUpdatesCoordinator(collectionView: collectionView)
    }

    func configureCollectionView() {
        collectionView.dataSource = self.collectionViewDataSource
        collectionView.delegate = self.collectionViewDelegate
        collectionView.allowsMultipleSelection = true
        collectionView.showsVerticalScrollIndicator = false
        collectionView.showsHorizontalScrollIndicator = false

        switch layoutConfiguration.scrollDirection {
        case .horizontal: collectionView.alwaysBounceHorizontal = true
        case .vertical: collectionView.alwaysBounceVertical = true
        }

        if #available(iOS 11.0, *) {
            collectionView.contentInsetAdjustmentBehavior = .never
        }

        // Apply cell registrator to collection view
        collectionView.apply(registrator: cellRegistrator, cameraMode: captureSettings.cameraMode)
    }

    func configureCollectionViewFlowLayout() {
        guard let collectionViewLayout = collectionView.collectionViewLayout as? UICollectionViewFlowLayout else { return }
        collectionViewLayout.scrollDirection = layoutConfiguration.scrollDirection
        collectionViewLayout.minimumInteritemSpacing = layoutConfiguration.interitemSpacing
        collectionViewLayout.minimumLineSpacing = layoutConfiguration.interitemSpacing
    }

    func configureGestureRecognizer() {
        let recognizer = UITapGestureRecognizer(target: self, action: #selector(tapGestureRecognized(sender:)))
        recognizer.cancelsTouchesInView = false
        view.addGestureRecognizer(recognizer)
    }

    func setupDelegates() {
        collectionViewDataSource.cellRegistrator = cellRegistrator
        collectionViewDelegate.delegate = self
        collectionViewDelegate.layout = ImagePickerLayout(configuration: layoutConfiguration)
    }

    func configureCaptureSessionIfNeeded() {
        guard layoutConfiguration.showsCameraItem else { return }
        let session = CaptureSession()
        captureSession = session
        session.presetConfiguration = captureSettings.cameraMode.captureSessionPresetConfiguration
        session.videoOrientation = UIApplication.shared.statusBarOrientation.captureVideoOrientation
        session.delegate = self
        session.videoRecordingDelegate = self
        session.photoCapturingDelegate = self
    }

    func configureCameraRelatedItems() {
        // Register for photo library updates - this is needed when changing permissions to photo library
        // This is expensive (loading library for the first time)
        PHPhotoLibrary.shared().register(self)

        // Determine auth satus and based on that reload UI
        reloadData(basedOnAuthorizationStatus: PHPhotoLibrary.authorizationStatus())

        captureSession?.prepare()
    }
}

// MARK: - PHPhotoLibraryChangeObserver
extension ImagePickerController: PHPhotoLibraryChangeObserver {
    public func photoLibraryDidChange(_ changeInstance: PHChange) {
        guard let fetchResult = collectionViewDataSource.assetsModel.fetchResult, let changes = changeInstance.changeDetails(for: fetchResult) else { return }
        
        collectionViewCoordinator.performDataSourceUpdate { [unowned self] in
            // Update old fetch result with these updates
            self.collectionViewDataSource.assetsModel.fetchResult = changes.fetchResultAfterChanges
            
            // Update layout model because it changed
            self.collectionViewDataSource.layoutModel = LayoutModel(configuration: self.layoutConfiguration, assets: self.collectionViewDataSource.assetsModel.fetchResult.count)
        }
        
        // Perform update animations
        collectionViewCoordinator.performChanges(changes, inSection: layoutConfiguration.sectionIndexForAssets)
    }
}

// MARK: - CaptureSessionDelegate
extension ImagePickerController: CaptureSessionDelegate {
    func captureSessionDidResume(_ session: CaptureSession) {
        log("did resume")
        unblurCellIfNeeded(animated: true)
    }
    
    func captureSessionDidSuspend(_ session: CaptureSession) {
        log("did suspend")
        blurCellIfNeeded(animated: true)
    }
    
    func captureSession(_ session: CaptureSession, didFail error: AVError) {
        log("did fail")
    }
    
    func captureSessionDidFailConfiguringSession(_ session: CaptureSession) {
        log("did fail configuring")
    }
    
    func captureSession(_ session: CaptureSession, authorizationStatusFailed status: AVAuthorizationStatus) {
        log("did fail authorization to camera")
        reloadCameraCell(basedOnAuthorizationStatus: status)
    }
    
    func captureSession(_ session: CaptureSession, authorizationStatusGranted status: AVAuthorizationStatus) {
        log("did grant authorization to camera")
        reloadCameraCell(basedOnAuthorizationStatus: status)
    }
    
    func captureSession(_ session: CaptureSession, wasInterrupted reason: AVCaptureSession.InterruptionReason) {
        log("interrupted")
    }
    
    func captureSessionInterruptionDidEnd(_ session: CaptureSession) {
        log("interruption ended")
    }
    
    private func blurCellIfNeeded(animated: Bool) {
        guard let cameraCell = collectionView.cameraCell(layout: layoutConfiguration),
            let captureSession = captureSession else { return }
        
        cameraCell.blurIfNeeded(blurImage: captureSession.latestVideoBufferImage, animated: animated, completion: nil)
    }
    
    private func unblurCellIfNeeded(animated: Bool) {
        guard let cameraCell = collectionView.cameraCell(layout: layoutConfiguration) else { return }
        cameraCell.unblurIfNeeded(animated: animated, completion: nil)
    }
}

// MARK: - CaptureSessionPhotoCapturingDelegate
extension ImagePickerController: CaptureSessionPhotoCapturingDelegate {
    func captureSession(_ session: CaptureSession, didCapturePhotoData: Data, with settings: AVCapturePhotoSettings) {
        log("did capture photo \(settings.uniqueID)")
        delegate?.imagePicker(controller: self, didTake: UIImage(data: didCapturePhotoData)!)
    }
    
    func captureSession(_ session: CaptureSession, willCapturePhotoWith settings: AVCapturePhotoSettings) {
        log("will capture photo \(settings.uniqueID)")
    }
    
    func captureSession(_ session: CaptureSession, didFailCapturingPhotoWith error: Error) {
        log("did fail capturing: \(error)")
    }
    
    func captureSessionDidChangeNumberOfProcessingLivePhotos(_ session: CaptureSession) {
        guard let cameraCell = collectionView.cameraCell(layout: layoutConfiguration) else { return }
        
        let count = session.inProgressLivePhotoCapturesCount
        cameraCell.updateLivePhotoStatus(isProcessing: count > 0, shouldAnimate: true)
    }
}

// MARK: - CaptureSessionVideoRecordingDelegate
extension ImagePickerController: CaptureSessionVideoRecordingDelegate {
    func captureSessionDidBecomeReadyForVideoRecording(_ session: CaptureSession) {
        log("ready for video recording")
        guard let cameraCell = collectionView.cameraCell(layout: layoutConfiguration) else { return }
        cameraCell.videoRecodingDidBecomeReady()
    }
    
    func captureSessionDidStartVideoRecording(_ session: CaptureSession) {
        log("did start video recording")
        updateCameraCellRecordingStatusIfNeeded(isRecording: true, animated: true)
    }
    
    func captureSessionDidCancelVideoRecording(_ session: CaptureSession) {
        log("did cancel video recording")
        updateCameraCellRecordingStatusIfNeeded(isRecording: false, animated: true)
    }
    
    func captureSessionDid(_ session: CaptureSession, didFinishVideoRecording videoURL: URL) {
        log("did finish video recording")
        updateCameraCellRecordingStatusIfNeeded(isRecording: false, animated: true)
    }
    
    func captureSessionDid(_ session: CaptureSession, didInterruptVideoRecording videoURL: URL, reason: Error) {
        log("did interrupt video recording, reason: \(reason)")
        updateCameraCellRecordingStatusIfNeeded(isRecording: false, animated: true)
    }
    
    func captureSessionDid(_ session: CaptureSession, didFailVideoRecording error: Error) {
        log("did fail video recording")
        updateCameraCellRecordingStatusIfNeeded(isRecording: false, animated: true)
    }
    
    private func updateCameraCellRecordingStatusIfNeeded(isRecording: Bool, animated: Bool) {
        guard let cameraCell = collectionView.cameraCell(layout: layoutConfiguration) else { return }
        cameraCell.updateRecordingVideoStatus(isRecording: isRecording, shouldAnimate: animated)
    }
}

// MARK: - CameraCollectionViewCellDelegate
extension ImagePickerController: CameraCollectionViewCellDelegate {
    func takePicture() {
        captureSession?.capturePhoto(livePhotoMode: .off, saveToPhotoLibrary: captureSettings.savesCapturedPhotosToPhotoLibrary)
    }
    
    func takeLivePhoto() {
        captureSession?.capturePhoto(livePhotoMode: .on, saveToPhotoLibrary: captureSettings.savesCapturedLivePhotosToPhotoLibrary)
    }
    
    func startVideoRecording() {
        captureSession?.startVideoRecording(saveToPhotoLibrary: captureSettings.savesCapturedVideosToPhotoLibrary)
    }
    
    func stopVideoRecording() {
        captureSession?.stopVideoRecording(cancel: false)
    }
    
    func flipCamera(_ completion: (() -> Void)? = nil) {
        guard let captureSession = captureSession else { return }
        
        guard let cameraCell = collectionView.cameraCell(layout: layoutConfiguration) else {
            return captureSession.changeCamera(completion: completion)
        }

        cameraCell.blurIfNeeded(blurImage: captureSession.blurredBufferImage, animated: true) { _ in
            captureSession.changeCamera {
                self.flipAnimation(cameraCell.previewView) {
                    cameraCell.unblurIfNeeded(animated: true) { _ in
                        completion?()
                    }
                }
            }
        }
    }

    private func flipAnimation(_ view: UIView, completion: (() -> Void)?) {
        let duration = 0.25
        let options: UIViewAnimationOptions = [.transitionFlipFromLeft, .allowAnimatedContent]
        UIView.transition(with: view, duration: duration, options: options, animations: nil) { _ in
            completion?()
        }
    }
}<|MERGE_RESOLUTION|>--- conflicted
+++ resolved
@@ -47,7 +47,7 @@
     /// view hierarchy. For example when there is no permissions to photo library.
     private var overlayView: UIView?
     
-    private var collectionViewDataSource = ImagePickerDataSource(assetsModel: ImagePickerAssetModel())
+    private var collectionViewDataSource = ImagePickerDataSource(assetsCacheItem: ImagePickerAssetCacheItem())
     private var collectionViewDelegate = ImagePickerDelegate()
     
     var captureSession: CaptureSession?
@@ -79,7 +79,7 @@
     
     /// Returns an array of assets at index set. An exception will be thrown if it fails
     public func assets(at indexes: IndexSet) -> [PHAsset] {
-        guard let fetchResult = collectionViewDataSource.assetsModel.fetchResult else {
+        guard let fetchResult = collectionViewDataSource.assetsCacheItem.fetchResult else {
             fatalError("Accessing assets at indexes \(indexes) failed")
         }
         return fetchResult.objects(at: indexes)
@@ -87,7 +87,7 @@
     
     /// Returns an asset at index. If there is no asset at the index, an exception will be thrown.
     public func asset(at index: Int) -> PHAsset {
-        guard let fetchResult = collectionViewDataSource.assetsModel.fetchResult else {
+        guard let fetchResult = collectionViewDataSource.assetsCacheItem.fetchResult else {
             fatalError("Accessing asset at index \(index) failed")
         }
         return fetchResult.object(at: index)
@@ -109,28 +109,7 @@
         }
         return instanceAppearanceProxy!
     }
-    
-<<<<<<< HEAD
-    ///
-    /// A collection view that is used for displaying content.
-    ///
-    public var collectionView: UICollectionView! {
-        return imagePickerView.collectionView
-    }
-    
-    // MARK: - Private Methods
-    private var collectionViewCoordinator: CollectionViewUpdatesCoordinator!
-    private var imagePickerView: ImagePickerView! {
-        return view as! ImagePickerView
-    }
-    
-    private var collectionViewDataSource = ImagePickerDataSource(assetsModel: ImagePickerAssetCacheItem())
-    private var collectionViewDelegate = ImagePickerDelegate()
-    
-    var captureSession: CaptureSession?
-    
-=======
->>>>>>> 6feda839
+
     private func updateItemSize() {
         guard let layout = self.collectionViewDelegate.layout else { return }
         
@@ -139,7 +118,7 @@
         let cellSize = layout.sizeForItem(numberOfItemsInRow: itemsInRow, preferredWidthOrHeight: nil, collectionView: collectionView, scrollDirection: scrollDirection)
         let scale = UIScreen.main.scale
         let thumbnailSize = CGSize(width: cellSize.width * scale, height: cellSize.height * scale)
-        self.collectionViewDataSource.assetsModel.thumbnailSize = thumbnailSize
+        self.collectionViewDataSource.assetsCacheItem.thumbnailSize = thumbnailSize
         
         //TODO: we need to purge all image asset caches if item size changed
     }
@@ -155,8 +134,8 @@
     private func reloadData(basedOnAuthorizationStatus status: PHAuthorizationStatus) {
         switch status {
         case .authorized:
-            collectionViewDataSource.assetsModel.fetchResult = assetsFetchResultBlock?()
-            collectionViewDataSource.layoutModel = LayoutModel(configuration: layoutConfiguration, assets: collectionViewDataSource.assetsModel.fetchResult.count)
+            collectionViewDataSource.assetsCacheItem.fetchResult = assetsFetchResultBlock?()
+            collectionViewDataSource.layoutModel = LayoutModel(configuration: layoutConfiguration, assets: collectionViewDataSource.assetsCacheItem.fetchResult.count)
             collectionView.reloadData()
         case .restricted, .denied:
             guard let view = overlayView ?? dataSource?.imagePicker(controller: self, viewForAuthorizationStatus: status),
@@ -321,14 +300,14 @@
 // MARK: - PHPhotoLibraryChangeObserver
 extension ImagePickerController: PHPhotoLibraryChangeObserver {
     public func photoLibraryDidChange(_ changeInstance: PHChange) {
-        guard let fetchResult = collectionViewDataSource.assetsModel.fetchResult, let changes = changeInstance.changeDetails(for: fetchResult) else { return }
+        guard let fetchResult = collectionViewDataSource.assetsCacheItem.fetchResult, let changes = changeInstance.changeDetails(for: fetchResult) else { return }
         
         collectionViewCoordinator.performDataSourceUpdate { [unowned self] in
             // Update old fetch result with these updates
-            self.collectionViewDataSource.assetsModel.fetchResult = changes.fetchResultAfterChanges
+            self.collectionViewDataSource.assetsCacheItem.fetchResult = changes.fetchResultAfterChanges
             
             // Update layout model because it changed
-            self.collectionViewDataSource.layoutModel = LayoutModel(configuration: self.layoutConfiguration, assets: self.collectionViewDataSource.assetsModel.fetchResult.count)
+            self.collectionViewDataSource.layoutModel = LayoutModel(configuration: self.layoutConfiguration, assets: self.collectionViewDataSource.assetsCacheItem.fetchResult.count)
         }
         
         // Perform update animations
